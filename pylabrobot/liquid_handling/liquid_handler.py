""" Defines LiquidHandler class, the coordinator for liquid handling operations. """

from __future__ import annotations

import asyncio
import contextlib
import inspect
import json
import logging
import numbers
import threading
from typing import Any, Callable, Dict, Union, Optional, List, Sequence, Set, Tuple, Protocol, cast
import warnings

from pylabrobot.machines.machine import Machine, need_setup_finished
from pylabrobot.liquid_handling.strictness import Strictness, get_strictness
from pylabrobot.liquid_handling.errors import ChannelizedError
from pylabrobot.plate_reading import PlateReader
from pylabrobot.resources import (
  Container,
  Deck,
  Resource,
  ResourceStack,
  Coordinate,
  CarrierSite,
  Lid,
  MFXModule,
  Plate,
  Tip,
  TipRack,
  TipSpot,
  Trash,
  Well,
  TipTracker,
  does_tip_tracking,
  does_volume_tracking
)
from pylabrobot.resources.liquid import Liquid
from pylabrobot.utils.list import expand

from .backends import LiquidHandlerBackend
from .standard import (
  Pickup,
  PickupTipRack,
  Drop,
  DropTipRack,
  Aspiration,
  AspirationPlate,
  Dispense,
  DispensePlate,
  Move,
  GripDirection
)

logger = logging.getLogger("pylabrobot")


class LiquidHandler(Machine):
  """
  Front end for liquid handlers.

  This class is the front end for liquid handlers; it provides a high-level interface for
  interacting with liquid handlers. In the background, this class uses the low-level backend (
  defined in `pyhamilton.liquid_handling.backends`) to communicate with the liquid handler.
  """

  ALLOWED_CALLBACKS = {
    "aspirate",
    "aspirate96",
    "dispense",
    "dispense96",
    "drop_tips",
    "drop_tips96",
    "move_resource",
    "pick_up_tips",
    "pick_up_tips96",
  }

  def __init__(self, backend: LiquidHandlerBackend, deck: Deck):
    """ Initialize a LiquidHandler.

    Args:
      backend: Backend to use.
      deck: Deck to use.
    """

    super().__init__(
      name=f"lh_{deck.name}",
      size_x=deck._size_x,
      size_y=deck._size_y,
      size_z=deck._size_z,
      backend=backend,
      category="liquid_handler",
    )

    self.backend: LiquidHandlerBackend = backend # fix type
    self._callbacks: Dict[str, OperationCallback] = {}

    self.deck = deck
    # register callbacks for sending resource assignment/unassignment to backend
    self.deck.register_did_assign_resource_callback(self._send_assigned_resource_to_backend)
    self.deck.register_did_unassign_resource_callback(self._send_unassigned_resource_to_backend)

    self.head: Dict[int, TipTracker] = {}
    self.head96: Dict[int, TipTracker] = {}
    self._default_use_channels: Optional[List[int]] = None

    # assign deck as only child resource, and set location of self to origin.
    self.location = Coordinate.zero()
    super().assign_child_resource(deck, location=deck.location or Coordinate.zero())

  async def setup(self):
    """ Prepare the robot for use. """

    if self.setup_finished:
      raise RuntimeError("The setup has already finished. See `LiquidHandler.stop`.")

    self.backend.set_deck(self.deck)
    await super().setup()

    self.head = {c: TipTracker(thing=f"Channel {c}") for c in range(self.backend.num_channels)}
    self.head96 = {c: TipTracker(thing=f"Channel {c}") for c in range(96)}

    self._send_assigned_resource_to_backend(self.deck)
    for resource in self.deck.children:
      self._send_assigned_resource_to_backend(resource)

  def serialize_state(self) -> Dict[str, Any]:
    """ Serialize the state of this liquid handler. Use :meth:`~Resource.serialize_all_states` to
    serialize the state of the liquid handler and all children (the deck). """

    head_state = {channel: tracker.serialize() for channel, tracker in self.head.items()}
    return {"head_state": head_state}

  def load_state(self, state: Dict[str, Any]):
    """ Load the liquid handler state from a file. Use :meth:`~Resource.load_all_state` to load the
    state of the liquid handler and all children (the deck). """

    head_state = state["head_state"]
    for channel, tracker_state in head_state.items():
      self.head[channel].load_state(tracker_state)

  def update_head_state(self, state: Dict[int, Optional[Tip]]):
    """ Update the state of the liquid handler head.

    All keys in `state` must be valid channels. Channels for which no key is specified will keep
    their current state.

    Args:
      state: A dictionary mapping channels to tips. If a channel is mapped to None, that channel
        will have no tip.
    """

    assert set(state.keys()).issubset(set(self.head.keys())), "Invalid channel."

    for channel, tip in state.items():
      if tip is None:
        if self.head[channel].has_tip:
          self.head[channel].remove_tip()
      else:
        if self.head[channel].has_tip: # remove tip so we can update the head.
          self.head[channel].remove_tip()
        self.head[channel].add_tip(tip)

  def clear_head_state(self):
    """ Clear the state of the liquid handler head. """

    self.update_head_state({c: None for c in self.head.keys()})

  def _run_async_in_thread(self, func, *args, **kwargs):
    def callback(*args, **kwargs):
      loop = asyncio.new_event_loop()
      asyncio.set_event_loop(loop)
      loop.run_until_complete(func(*args, **kwargs))

    t = threading.Thread(target=callback, args=args, kwargs=kwargs)
    t.start()
    t.join()

  def _send_assigned_resource_to_backend(self, resource: Resource):
    """ This method is called when a resource is assigned to the deck, and passes this information
    to the backend. """
    self._run_async_in_thread(self.backend.assigned_resource_callback, resource)

  def _send_unassigned_resource_to_backend(self, resource: Resource):
    """ This method is called when a resource is unassigned from the deck, and passes this
    information to the backend. """
    self._run_async_in_thread(self.backend.unassigned_resource_callback, resource.name)

  def unassign_resource(self, resource: Union[str, Resource]): # TODO: remove this.
    """ Unassign an assigned resource.

    Args:
      resource: The resource to unassign.

    Raises:
      KeyError: If the resource is not currently assigned to this liquid handler.
    """

    if isinstance(resource, Resource):
      resource = resource.name

    r = self.deck.get_resource(resource)
    if r is None:
      raise KeyError(f"Resource '{resource}' is not assigned to this liquid handler.")
    r.unassign()

  def summary(self):
    """ Prints a string summary of the deck layout.  """

    print(self.deck.summary())

  def _assert_positions_unique(self, positions: List[str]):
    """ Returns whether all items in `positions` are unique where they are not `None`.

    Args:
      positions: List of positions.
    """

    not_none = [p for p in positions if p is not None]
    if len(not_none) != len(set(not_none)):
      raise ValueError("Positions must be unique.")

  def _assert_resources_exist(self, resources: Sequence[Resource]):
    """ Checks that each resource in `resources` is assigned to the deck.

    Args:
      resources: List of resources.

    Raises:
      ValueError: If a resource is not assigned to the deck.
    """

    for resource in resources:
      # names on the deck are unique, so we can simply check if the resource matches the one on
      # the deck (if any).
      resource_from_deck = self.deck.get_resource(resource.name)
      # it might be better to use `is`, but that would probably cause problems with autoreload.
      if not resource_from_deck == resource:
        raise ValueError(f"Resource {resource} is not assigned to the deck.")

  def _check_args(
    self,
    method: Callable,
    backend_kwargs: Dict[str, Any],
    default: Set[str]
  ) -> Set[str]:
    """ Checks that the arguments to `method` are valid.

    Args:
      method: Method to check.
      backend_kwargs: Keyword arguments to `method`.

    Raises:
      TypeError: If the arguments are invalid.

    Returns:
      The set of arguments that need to be removed from `backend_kwargs` before passing to `method`.
    """

    default_args = default.union({"self"})

    sig = inspect.signature(method)
    args = {arg: param for arg, param in sig.parameters.items() if arg not in default_args}
    vars_keyword = {arg for arg, param in sig.parameters.items() # **kwargs
                    if param.kind == inspect.Parameter.VAR_KEYWORD}
    args = {arg: param for arg, param in args.items() # keep only *args and **kwargs
            if param.kind not in {inspect.Parameter.VAR_POSITIONAL, inspect.Parameter.VAR_KEYWORD}}
    non_default = {arg for arg, param in args.items() if param.default == inspect.Parameter.empty}

    strictness = get_strictness()

    backend_kws = set(backend_kwargs.keys())

    missing = non_default - backend_kws
    if len(missing) > 0:
      raise TypeError(f"Missing arguments to backend.{method.__name__}: {missing}")

    extra = backend_kws - set(args.keys())

    if len(extra) > 0 and len(vars_keyword) == 0:
      if strictness == Strictness.STRICT:
        raise TypeError(f"Extra arguments to backend.{method.__name__}: {extra}")
      elif strictness == Strictness.WARN:
        warnings.warn(f"Extra arguments to backend.{method.__name__}: {extra}")
      else:
        logger.debug("Extra arguments to backend.%s: %s", method.__name__, extra)

    return extra

  def _make_sure_channels_exist(self, channels: List[int]):
    """ Checks that the channels exist. """
    invalid_channels = [c for c in channels if c not in self.head]
    if not len(invalid_channels) == 0:
      raise ValueError(f"Invalid channels: {invalid_channels}")

  @need_setup_finished
  async def pick_up_tips(
    self,
    tip_spots: List[TipSpot],
    use_channels: Optional[List[int]] = None,
    offsets: Optional[Union[Coordinate, List[Optional[Coordinate]]]] = None,
    **backend_kwargs
  ):
    """ Pick up tips from a resource.

    Examples:
      Pick up all tips in the first column.

      >>> lh.pick_up_tips(tips_resource["A1":"H1"])

      Pick up tips on odd numbered rows, skipping the other channels.

      >>> lh.pick_up_tips(tips_resource["A1", "C1", "E1", "G1"],use_channels=[0, 2, 4, 6])

      Pick up tips from different tip resources:

      >>> lh.pick_up_tips(tips_resource1["A1"] + tips_resource2["B2"] + tips_resource3["C3"])

      Picking up tips with different offsets:

      >>> lh.pick_up_tips(
      ...   tip_spots=tips_resource["A1":"C1"],
      ...   offsets=[
      ...     Coordinate(0, 0, 0), # A1
      ...     Coordinate(1, 1, 1), # B1
      ...     Coordinate.zero() # C1
      ...   ]
      ... )

    Args:
      tip_spots: List of tip spots to pick up tips from.
      use_channels: List of channels to use. Index from front to back. If `None`, the first
        `len(channels)` channels will be used.
      offsets: List of offsets for each channel, a translation that will be applied to the tip
        drop location. If `None`, no offset will be applied.
      backend_kwargs: Additional keyword arguments for the backend, optional.

    Raises:
      RuntimeError: If the setup has not been run. See :meth:`~LiquidHandler.setup`.

      ValueError: If the positions are not unique.

      HasTipError: If a channel already has a tip.

      NoTipError: If a spot does not have a tip.
    """

    # fix arguments
    offsets = expand(offsets, len(tip_spots))
    if use_channels is None:
      if self._default_use_channels is None:
        use_channels = list(range(len(tip_spots)))
      else:
        use_channels = self._default_use_channels
    tips = [tip_spot.get_tip() for tip_spot in tip_spots]

    # checks
    self._assert_resources_exist(tip_spots)
    self._make_sure_channels_exist(use_channels)
    assert len(tip_spots) == len(offsets) == len(use_channels), \
      "Number of tips and offsets and use_channels must be equal."

    # create operations
    pickups = [Pickup(resource=tip_spot, offset=offset, tip=tip)
               for tip_spot, offset, tip in zip(tip_spots, offsets, tips)]

    # queue operations on the trackers
    for channel, op in zip(use_channels, pickups):
      if does_tip_tracking() and not op.resource.tracker.is_disabled:
        op.resource.tracker.remove_tip()
      if not does_tip_tracking() and self.head[channel].has_tip:
        self.head[channel].remove_tip() # override the tip if a tip exists
      self.head[channel].add_tip(op.tip, origin=op.resource, commit=False)

    # fix the backend kwargs
    extras = self._check_args(self.backend.pick_up_tips, backend_kwargs,
      default={"ops", "use_channels"})
    for extra in extras:
      del backend_kwargs[extra]

    # actually pick up the tips
    error: Optional[Exception] = None
    try:
      await self.backend.pick_up_tips(ops=pickups, use_channels=use_channels, **backend_kwargs)
    except Exception as e:  # pylint: disable=broad-except
      error = e

    # determine which channels were successful
    successes = [error is None] * len(pickups)
    if error is not None and isinstance(error, ChannelizedError):
      successes = [channel_idx not in error.errors for channel_idx in use_channels]

    # commit or rollback the state trackers
    for channel, op, success in zip(use_channels, pickups, successes):
      if does_tip_tracking() and not op.resource.tracker.is_disabled:
        (op.resource.tracker.commit if success else op.resource.tracker.rollback)()
      (self.head[channel].commit if success else self.head[channel].rollback)()

    # trigger callback
    self._trigger_callback(
      "pick_up_tips",
      liquid_handler=self,
      operations=pickups,
      use_channels=use_channels,
      error=error,
      **backend_kwargs,
    )

  @need_setup_finished
  async def drop_tips(
    self,
    tip_spots: List[Union[TipSpot, Resource]],
    use_channels: Optional[List[int]] = None,
    offsets: Optional[Union[Coordinate, List[Optional[Coordinate]]]] = None,
    allow_nonzero_volume: bool = False,
    **backend_kwargs
  ):
    """ Drop tips to a resource.

    Examples:
      Dropping tips to the first column.

      >>> lh.pick_up_tips(tip_rack["A1:H1"])

      Dropping tips with different offsets:

      >>> lh.drop_tips(
      ...   channels=tips_resource["A1":"C1"],
      ...   offsets=[
      ...     Coordinate(0, 0, 0), # A1
      ...     Coordinate(1, 1, 1), # B1
      ...     Coordinate.zero() # C1
      ...   ]
      ... )

    Args:
      tips: Tip resource locations to drop to.
      use_channels: List of channels to use. Index from front to back. If `None`, the first
        `len(channels)` channels will be used.
      offsets: List of offsets for each channel, a translation that will be applied to the tip
        pickup location. If `None`, no offset will be applied.
      allow_nonzero_volume: If `True`, the tip will be dropped even if its volume is not zero (there
        is liquid in the tip). If `False`, a RuntimeError will be raised if the tip has nonzero
        volume.
      backend_kwargs: Additional keyword arguments for the backend, optional.

    Raises:
      RuntimeError: If the setup has not been run. See :meth:`~LiquidHandler.setup`.

      ValueError: If no channel will pick up a tip, in other words, if all channels are `None` or
        if the list of channels is empty.

      ValueError: If the positions are not unique.

      NoTipError: If a channel does not have a tip.

      HasTipError: If a spot already has a tip.
    """


    # fix arguments
    offsets = expand(offsets, len(tip_spots))
    if use_channels is None:
      if self._default_use_channels is None:
        use_channels = list(range(len(tip_spots)))
      else:
        use_channels = self._default_use_channels
    tips = []
    for channel in use_channels:
      tip = self.head[channel].get_tip()
      if tip.tracker.get_used_volume() > 0 and not allow_nonzero_volume:
        raise RuntimeError(f"Cannot drop tip with volume {tip.tracker.get_used_volume()}")
      tips.append(tip)

    # checks
    self._assert_resources_exist(tip_spots)
    self._make_sure_channels_exist(use_channels)
    assert len(tip_spots) == len(offsets) == len(use_channels) == len(tips), \
      "Number of channels and offsets and use_channels and tips must be equal."

    # create operations
    drops = [Drop(resource=tip_spot, offset=offset, tip=tip)
             for tip_spot, tip, offset in zip(tip_spots, tips, offsets)]

    # queue operations on the trackers
    for channel, op in zip(use_channels, drops):
      if does_tip_tracking() and isinstance(op.resource, TipSpot) and \
          not op.resource.tracker.is_disabled:
        op.resource.tracker.add_tip(op.tip, commit=False)
      self.head[channel].remove_tip()

    # fix the backend kwargs
    extras = self._check_args(self.backend.drop_tips, backend_kwargs,
      default={"ops", "use_channels"})
    for extra in extras:
      del backend_kwargs[extra]

    # actually drop the tips
    error: Optional[Exception] = None
    try:
      await self.backend.drop_tips(ops=drops, use_channels=use_channels, **backend_kwargs)
    except Exception as e:  # pylint: disable=broad-except
      error = e

    # determine which channels were successful
    successes = [error is None] * len(drops)
    if error is not None and isinstance(error, ChannelizedError):
      successes = [channel_idx not in error.errors for channel_idx in use_channels]

    # commit or rollback the state trackers
    for channel, op, success in zip(use_channels, drops, successes):
      if does_tip_tracking() and isinstance(op.resource, TipSpot) and \
        not op.resource.tracker.is_disabled:
        (op.resource.tracker.commit if success else op.resource.tracker.rollback)()
      (self.head[channel].commit if success else self.head[channel].rollback)()

    # trigger callback
    self._trigger_callback(
      "drop_tips",
      liquid_handler=self,
      operations=drops,
      use_channels=use_channels,
      error=error,
      **backend_kwargs,
    )

  async def return_tips(self, **backend_kwargs):
    """ Return all tips that are currently picked up to their original place.

    Examples:
      Return the tips on the head to the tip rack where they were picked up:

      >>> lh.pick_up_tips(tip_rack["A1"])
      >>> lh.return_tips()

    Args:
      backend_kwargs: backend kwargs passed to `drop_tips`.

    Raises:
      RuntimeError: If no tips have been picked up.
    """

    tip_spots: List[TipSpot] = []
    channels: List[int] = []

    for channel, tracker in self.head.items():
      if tracker.has_tip:
        origin = tracker.get_tip_origin()
        if origin is None:
          raise RuntimeError("No tip origin found.")
        tip_spots.append(origin)
        channels.append(channel)

    if len(tip_spots) == 0:
      raise RuntimeError("No tips have been picked up.")

    return await self.drop_tips(tip_spots=tip_spots, use_channels=channels, **backend_kwargs)

  async def discard_tips(
    self,
    use_channels: Optional[List[int]] = None,
    allow_nonzero_volume: bool = True,
    **backend_kwargs
  ):
    """ Permanently discard tips in the trash.

    Examples:
      Discarding the tips on channels 1 and 2:

      >>> lh.discard_tips(use_channels=[0, 1])

      Discarding all tips currently picked up:

      >>> lh.discard_tips()

    Args:
      use_channels: List of channels to use. Index from front to back. If `None`, all that have
        tips will be used.
      backend_kwargs: Additional keyword arguments for the backend, optional.
    """

    # Different default value from drop_tips: here we factor in the tip tracking.
    if use_channels is None:
      use_channels = [c for c, t in self.head.items() if t.has_tip]

    n = len(use_channels)

    if n == 0:
      raise RuntimeError("No tips have been picked up and no channels were specified.")

    trash = self.deck.get_trash_area()
    offsets = list(reversed(trash.centers(yn=n)))

    return await self.drop_tips(
        tip_spots=[trash]*n,
        use_channels=use_channels,
        offsets=offsets,
        allow_nonzero_volume=allow_nonzero_volume,
        **backend_kwargs)

  @need_setup_finished
  async def aspirate(
    self,
    resources: Union[Container, Sequence[Container]],
    vols: Union[List[float], float],
    use_channels: Optional[List[int]] = None,
    flow_rates: Optional[Union[float, List[Optional[float]]]] = None,
    offsets: Union[Optional[Coordinate], Sequence[Optional[Coordinate]]] = None,
    liquid_height: Union[Optional[float], List[Optional[float]]] = None,
<<<<<<< HEAD
    **backend_kwargs: Any
  ) -> None:
=======
    blow_out_air_volume: Union[Optional[float], List[Optional[float]]] = None,
    **backend_kwargs
  ):
>>>>>>> 752f088e
    """ Aspirate liquid from the specified wells.

    Examples:
      Aspirate a constant amount of liquid from the first column:

      >>> lh.aspirate(plate["A1:H1"], 50)

      Aspirate an linearly increasing amount of liquid from the first column:

      >>> lh.aspirate(plate["A1:H1"], range(0, 500, 50))

      Aspirate arbitrary amounts of liquid from the first column:

      >>> lh.aspirate(plate["A1:H1"], [0, 40, 10, 50, 100, 200, 300, 400])

      Aspirate liquid from wells in different plates:

      >>> lh.aspirate(plate["A1"] + plate2["A1"] + plate3["A1"], 50)

      Aspirating with a 10mm z-offset:

      >>> lh.aspirate(plate["A1"], vols=50, offsets=[Coordinate(0, 0, 10)])

      Aspirate from a blue bucket (big container), with the first 4 channels (which will be
      spaced equally apart):

      >>> lh.aspirate(blue_bucket, vols=50, use_channels=[0, 1, 2, 3])

    Args:
      resources: A list of wells to aspirate liquid from. Can be a single resource, or a list of
        resources. If a single resource is specified, all channels will aspirate from the same
        resource.
      vols: A list of volumes to aspirate, one for each channel. If `vols` is a single number, then
        all channels will aspirate that volume.
      use_channels: List of channels to use. Index from front to back. If `None`, the first
        `len(wells)` channels will be used.
      flow_rates: the aspiration speed. In ul/s. If `None`, the backend default will be used.
      offsets: List of offsets for each channel, a translation that will be applied to the
        aspiration location. If `None`, no offset will be applied.
      liquid_height: The height of the liquid in the well wrt the bottom, in mm.
      blow_out_air_volume: The volume of air to aspirate after the liquid, in ul. If `None`, the
        backend default will be used.
      backend_kwargs: Additional keyword arguments for the backend, optional.

    Raises:
      RuntimeError: If the setup has not been run. See :meth:`~LiquidHandler.setup`.

      ValueError: If all channels are `None`.
    """

    # Start with computing the locations of the aspirations. Can either be a single resource, in
    # which case all channels will aspirate from there, or a list of resources.
    if isinstance(resources, Resource): # if single resource, space channels evenly
      if use_channels is None:
        if self._default_use_channels is None:
          if isinstance(vols, list):
            use_channels = list(range(len(vols)))
          else:
            use_channels = [0]
        else:
          use_channels = self._default_use_channels

      self._make_sure_channels_exist(use_channels)

      n = len(use_channels)

      # If offsets is supplied, make sure it is a list of the correct length. If it is not in this
      # format, raise an error. If it is not supplied, make it a list of the correct length by
      # spreading channels across the resource evenly.
      center_offsets = list(reversed(resources.centers(yn=n, zn=0)))
      if offsets is not None:
        if not isinstance(offsets, list) or len(offsets) != n:
          raise ValueError("Number of offsets must match number of channels used when aspirating "
                           "from a resource.")
        offsets = [o + co for o, co in zip(offsets, center_offsets)]
      else:
        offsets = center_offsets

      resources = [resources] * n
    else:
      if len(resources) == 0:
        raise ValueError("No channels specified")
      self._assert_resources_exist(resources)
      n = len(resources)

      for resource in resources:
        if isinstance(resource.parent, Plate) and resource.parent.has_lid():
          raise ValueError("Aspirating from plate with lid")

      if use_channels is None:
        use_channels = list(range(len(resources)))

      self._make_sure_channels_exist(use_channels)

      offsets = expand(offsets, n)

    # expand the rest of the arguments
    vols = expand(vols, n)
    flow_rates = expand(flow_rates, n)
    liquid_height = expand(liquid_height, n)
    blow_out_air_volume = expand(blow_out_air_volume, n)
    tips = [self.head[channel].get_tip() for channel in use_channels]

    assert len(vols) == len(offsets) == len(flow_rates) == len(liquid_height)

    # liquid(s) for each channel. If volume tracking is disabled, use None as the liquid.
    liquids: List[List[Tuple[Optional[Liquid], float]]] = []
    for r, vol in zip(resources, vols):
      if r.tracker.is_disabled or not does_volume_tracking():
        liquids.append([(None, vol)])
      else:
        liquids.append(r.tracker.get_liquids(top_volume=vol))

    # create operations
    aspirations = [Aspiration(resource=r, volume=v, offset=o, flow_rate=fr, liquid_height=lh, tip=t,
                              blow_out_air_volume=bav, liquids=lvs)
                   for r, v, o, fr, lh, t, bav, lvs in
                    zip(resources, vols, offsets, flow_rates, liquid_height, tips,
                        blow_out_air_volume, liquids)]

    # queue the operations on the resource (source) and mounted tips (destination) trackers
    for op in aspirations:
      if does_volume_tracking():
        if not op.resource.tracker.is_disabled:
          op.resource.tracker.remove_liquid(op.volume)
        for liquid, volume in reversed(op.liquids):
          op.tip.tracker.add_liquid(liquid=liquid, volume=volume)

    extras = self._check_args(self.backend.aspirate, backend_kwargs,
      default={"ops", "use_channels"})
    for extra in extras:
      del backend_kwargs[extra]

    # actually aspirate the liquid
    error: Optional[Exception] = None
    try:
      await self.backend.aspirate(ops=aspirations, use_channels=use_channels, **backend_kwargs)
    except Exception as e:  # pylint: disable=broad-exception-caught
      error = e

    # determine which channels were successful
    successes = [error is None] * len(aspirations)
    if error is not None and isinstance(error, ChannelizedError):
      successes = [channel_idx not in error.errors for channel_idx in use_channels]

    # commit or rollback the state trackers
    for channel, op, success in zip(use_channels, aspirations, successes):
      if does_volume_tracking():
        if not op.resource.tracker.is_disabled:
          (op.resource.tracker.commit if success else op.resource.tracker.rollback)()
        (self.head[channel].commit if success else self.head[channel].rollback)()

    # trigger callback
    self._trigger_callback(
      "aspirate",
      liquid_handler=self,
      operations=aspirations,
      use_channels=use_channels,
      error=error,
      **backend_kwargs,
    )

  @need_setup_finished
  async def dispense(
    self,
    resources: Union[Container, Sequence[Container]],
    vols: Union[List[float], float],
    use_channels: Optional[List[int]] = None,
    flow_rates: Optional[Union[float, List[Optional[float]]]] = None,
    offsets: Union[Optional[Coordinate], Sequence[Optional[Coordinate]]] = None,
    liquid_height: Union[Optional[float], List[Optional[float]]] = None,
    blow_out_air_volume: Union[Optional[float], List[Optional[float]]] = None,
    **backend_kwargs
  ):
    """ Dispense liquid to the specified channels.

    Examples:
      Dispense a constant amount of liquid to the first column:

      >>> lh.dispense(plate["A1:H1"], 50)

      Dispense an linearly increasing amount of liquid to the first column:

      >>> lh.dispense(plate["A1:H1"], range(0, 500, 50))

      Dispense arbitrary amounts of liquid to the first column:

      >>> lh.dispense(plate["A1:H1"], [0, 40, 10, 50, 100, 200, 300, 400])

      Dispense liquid to wells in different plates:

      >>> lh.dispense((plate["A1"], 50), (plate2["A1"], 50), (plate3["A1"], 50))

      Dispensing with a 10mm z-offset:

      >>> lh.dispense(plate["A1"], vols=50, offsets=[Coordinate(0, 0, 10)])

      Dispense a blue bucket (big container), with the first 4 channels (which will be spaced
      equally apart):

      >>> lh.dispense(blue_bucket, vols=50, use_channels=[0, 1, 2, 3])

    Args:
      wells: A list of resources to dispense liquid to. Can be a list of resources, or a single
        resource, in which case all channels will dispense to that resource.
      vols: A list of volumes to dispense, one for each channel, or a single volume to dispense to
        all channels. If `vols` is a single number, then all channels will dispense that volume. In
        units of ul.
      use_channels: List of channels to use. Index from front to back. If `None`, the first
        `len(channels)` channels will be used.
      flow_rates: the flow rates, in ul/s. If `None`, the backend default will be used.
      offsets: List of offsets for each channel, a translation that will be applied to the
        dispense location. If `None`, no offset will be applied.
      liquid_height: The height of the liquid in the well wrt the bottom, in mm.
      blow_out_air_volume: The volume of air to dispense after the liquid, in ul. If `None`, the
        backend default will be used.
      backend_kwargs: Additional keyword arguments for the backend, optional.

    Raises:
      RuntimeError: If the setup has not been run. See :meth:`~LiquidHandler.setup`.

      ValueError: If the dispense info is invalid, in other words, when all channels are `None`.

      ValueError: If all channels are `None`.
    """

    # Start with computing the locations of the dispenses. Can either be a single resource, in
    # which case all channels will dispense to there, or a list of resources.
    if isinstance(resources, Resource): # if single resource, space channels evenly
      if use_channels is None:
        if self._default_use_channels is None:
          if isinstance(vols, list):
            use_channels = list(range(len(vols)))
          else:
            use_channels = [0]
        else:
          use_channels = self._default_use_channels

      self._make_sure_channels_exist(use_channels)

      n = len(use_channels)

      # If offsets is supplied, make sure it is a list of the correct length. If it is not in this
      # format, raise an error. If it is not supplied, make it a list of the correct length by
      # spreading channels across the resource evenly.
      center_offsets = list(reversed(resources.centers(yn=n, zn=0)))
      if offsets is not None:
        if not isinstance(offsets, list) or len(offsets) != n:
          raise ValueError("Number of offsets must match number of channels used when dispensing "
                          "to a resource.")
        offsets = [o + co for o, co in zip(offsets, center_offsets)]
      else:
        offsets = center_offsets

      resources = [resources] * n
    else:
      if len(resources) == 0:
        raise ValueError("No channels specified")
      self._assert_resources_exist(resources)
      n = len(resources)

      for resource in resources:
        if isinstance(resource.parent, Plate) and resource.parent.has_lid():
          raise ValueError("Dispensing to plate with lid")

      if use_channels is None:
        use_channels = list(range(len(resources)))

      self._make_sure_channels_exist(use_channels)

      offsets = expand(offsets, n)

    # expand the rest of the arguments
    vols = expand(vols, n)
    flow_rates = expand(flow_rates, n)
    liquid_height = expand(liquid_height, n)
    blow_out_air_volume = expand(blow_out_air_volume, n)
    tips = [self.head[channel].get_tip() for channel in use_channels]

    assert len(vols) == len(offsets) == len(flow_rates) == len(liquid_height)

    # liquid(s) for each channel. If volume tracking is disabled, use None as the liquid.
    if does_volume_tracking():
      liquids = [c.get_tip().tracker.get_liquids(top_volume=vol)
                for c, vol in zip(self.head.values(), vols)]
    else:
      liquids = [[(None, vol)] for vol in vols]

    # create operations
    dispenses = [Dispense(resource=r, volume=v, offset=o, flow_rate=fr, liquid_height=lh, tip=t,
                          liquids=lvs, blow_out_air_volume=bav)
                 for r, v, o, fr, lh, t, bav, lvs in
                  zip(resources, vols, offsets, flow_rates, liquid_height, tips,
                      blow_out_air_volume, liquids)]

    # queue the operations on the resource (source) and mounted tips (destination) trackers
    for op in dispenses:
      if does_volume_tracking():
        if not op.resource.tracker.is_disabled:
          for liquid, volume in op.liquids:
            op.resource.tracker.add_liquid(liquid=liquid, volume=volume)
        op.tip.tracker.remove_liquid(op.volume)

    # fix the backend kwargs
    extras = self._check_args(self.backend.dispense, backend_kwargs,
      default={"ops", "use_channels"})
    for extra in extras:
      del backend_kwargs[extra]

    # actually dispense the liquid
    error: Optional[Exception] = None
    try:
      await self.backend.dispense(ops=dispenses, use_channels=use_channels, **backend_kwargs)
    except Exception as e:  # pylint: disable=broad-except
      error = e

    # determine which channels were successful
    successes = [error is not None] * len(dispenses)
    if error is not None and isinstance(error, ChannelizedError):
      successes = [channel_idx not in error.errors for channel_idx in use_channels]

    # commit or rollback the state trackers
    for channel, op, success in zip(use_channels, dispenses, successes):
      if does_volume_tracking():
        if not op.resource.tracker.is_disabled:
          (op.resource.tracker.commit if success else op.resource.tracker.rollback)()
        (self.head[channel].commit if success else self.head[channel].rollback)()

    # trigger callback
    self._trigger_callback(
      "aspirate",
      liquid_handler=self,
      operations=dispenses,
      use_channels=use_channels,
      error=error,
      **backend_kwargs,
    )

  async def transfer(
    self,
    source: Well,
    targets: Union[Well, List[Well]],
    source_vol: Optional[float] = None,
    ratios: Optional[List[float]] = None,
    target_vols: Optional[List[float]] = None,
    aspiration_flow_rate: Optional[float] = None,
    dispense_flow_rates: Optional[Union[float, List[Optional[float]]]] = None,
    **backend_kwargs
  ):
    """Transfer liquid from one well to another.

    Examples:

      Transfer 50 uL of liquid from the first well to the second well:

      >>> lh.transfer(plate["A1"], plate["B1"], source_vol=50)

      Transfer 80 uL of liquid from the first well equally to the first column:

      >>> lh.transfer(plate["A1"], plate["A1:H1"], source_vol=80)

      Transfer 60 uL of liquid from the first well in a 1:2 ratio to 2 other wells:

      >>> lh.transfer(plate["A1"], plate["B1:C1"], source_vol=60, ratios=[2, 1])

      Transfer arbitrary volumes to the first column:

      >>> lh.transfer(plate["A1"], plate["A1:H1"], target_vols=[3, 1, 4, 1, 5, 9, 6, 2])

    Args:
      source: The source well.
      targets: The target wells.
      source_vol: The volume to transfer from the source well.
      ratios: The ratios to use when transferring liquid to the target wells. If not specified, then
        the volumes will be distributed equally.
      target_vols: The volumes to transfer to the target wells. If specified, `source_vols` and
        `ratios` must be `None`.
      aspiration_flow_rate: The flow rate to use when aspirating, in ul/s. If `None`, the backend
        default will be used.
      dispense_flow_rates: The flow rates to use when dispensing, in ul/s. If `None`, the backend
        default will be used. Either a single flow rate for all channels, or a list of flow rates,
        one for each target well.

    Raises:
      RuntimeError: If the setup has not been run. See :meth:`~LiquidHandler.setup`.
    """

    if isinstance(targets, Well):
      targets = [targets]

    if isinstance(dispense_flow_rates, numbers.Rational):
      dispense_flow_rates = [dispense_flow_rates] * len(targets)

    if target_vols is not None:
      if ratios is not None:
        raise TypeError("Cannot specify ratios and target_vols at the same time")
      if source_vol is not None:
        raise TypeError("Cannot specify source_vol and target_vols at the same time")
    else:
      if source_vol is None:
        raise TypeError("Must specify either source_vol or target_vols")

      if ratios is None:
        ratios = [1] * len(targets)

      target_vols = [source_vol * r / sum(ratios) for r in ratios]

    await self.aspirate(
      resources=[source],
      vols=[sum(target_vols)],
      flow_rates=aspiration_flow_rate,
      **backend_kwargs)
    for target, vol in zip(targets, target_vols):
      await self.dispense(
        resources=[target],
        vols=vol,
        flow_rates=dispense_flow_rates,
        use_channels=[0],
        **backend_kwargs)

  @contextlib.contextmanager
  def use_channels(self, channels: List[int]):
    """ Temporarily use the specified channels as a default argument to `use_channels`.

    Examples:
      Use channel index 2 for all liquid handling operations inside the context:

      >>> with lh.use_channels([2]):
      ...   lh.pick_up_tips(tip_rack["A1"])
      ...   lh.aspirate(plate["A1"], 50)
      ...   lh.dispense(plate["A1"], 50)

      This is equivalent to:

      >>> lh.pick_up_tips(tip_rack["A1"], use_channels=[2])
      >>> lh.aspirate(plate["A1"], 50, use_channels=[2])
      >>> lh.dispense(plate["A1"], 50, use_channels=[2])

      Within the context manager, you can override the default channels by specifying the
      `use_channels` argument explicitly.
    """

    self._default_use_channels = channels

    try:
      yield
    finally:
      self._default_use_channels = None

  async def pick_up_tips96(
    self,
    tip_rack: TipRack,
    offset: Coordinate = Coordinate.zero(),
    **backend_kwargs):
    """ Pick up tips using the 96 head. This will pick up 96 tips.

    Examples:
      Pick up tips from a 96-tip tiprack:

      >>> lh.pick_up_tips96(my_tiprack)

    Args:
      tip_rack: The tip rack to pick up tips from.
      offset: The offset to use when picking up tips, optional.
      backend_kwargs: Additional keyword arguments for the backend, optional.
    """

    extras = self._check_args(self.backend.pick_up_tips96, backend_kwargs, default={"pickup"})
    for extra in extras:
      del backend_kwargs[extra]

    # queue operation on all tip trackers
    for i, tip_spot in enumerate(tip_rack.get_all_items()):
      if not does_tip_tracking() and self.head96[i].has_tip:
        self.head96[i].remove_tip()
      self.head96[i].add_tip(tip_spot.get_tip(), origin=tip_spot, commit=False)
      if does_tip_tracking() and not tip_spot.tracker.is_disabled:
        tip_spot.tracker.remove_tip()

    pickup_operation = PickupTipRack(resource=tip_rack, offset=offset)
    try:
      await self.backend.pick_up_tips96(
        pickup=pickup_operation,
        **backend_kwargs
      )
    except Exception as error:  # pylint: disable=broad-except
      for i, tip_spot in enumerate(tip_rack.get_all_items()):
        if does_tip_tracking() and not tip_spot.tracker.is_disabled:
          tip_spot.tracker.rollback()
        self.head96[i].rollback()
      self._trigger_callback(
        "pick_up_tips96",
        liquid_handler=self,
        pickup=pickup_operation,
        error=error,
        **backend_kwargs,
      )
    else:
      for i, tip_spot in enumerate(tip_rack.get_all_items()):
        if does_tip_tracking() and not tip_spot.tracker.is_disabled:
          tip_spot.tracker.commit()
        self.head96[i].commit()
      self._trigger_callback(
        "pick_up_tips96",
        liquid_handler=self,
        pickup=pickup_operation,
        error=None,
        **backend_kwargs,
      )

  async def drop_tips96(
    self,
    resource: Union[TipRack, Trash],
    offset: Coordinate = Coordinate.zero(),
    allow_nonzero_volume: bool = False,
    **backend_kwargs
  ):
    """ Drop tips using the 96 head. This will drop 96 tips.

    Examples:
      Drop tips to a 96-tip tiprack:

      >>> lh.drop_tips96(my_tiprack)

      Drop tips to the trash:

      >>> lh.drop_tips96(lh.deck.get_trash_area96())

    Args:
      resource: The tip rack to drop tips to.
      offset: The offset to use when dropping tips.
      allow_nonzero_volume: If `True`, the tip will be dropped even if its volume is not zero (there
        is liquid in the tip). If `False`, a RuntimeError will be raised if the tip has nonzero
        volume.
      backend_kwargs: Additional keyword arguments for the backend, optional.
    """

    extras = self._check_args(self.backend.drop_tips96, backend_kwargs, default={"drop"})
    for extra in extras:
      del backend_kwargs[extra]

    # queue operation on all tip trackers
    for i in range(96):
      tip = self.head96[i].get_tip()
      if tip.tracker.get_used_volume() > 0 and not allow_nonzero_volume:
        error = f"Cannot drop tip with volume {tip.tracker.get_used_volume()} on channel {i}"
        raise RuntimeError(error)
      if isinstance(resource, TipRack):
        tip_spot = resource.get_item(i)
        if does_tip_tracking() and not tip_spot.tracker.is_disabled:
          tip_spot.tracker.add_tip(tip, commit=False)
      self.head96[i].remove_tip()

    drop_operation = DropTipRack(resource=resource, offset=offset)
    try:
      await self.backend.drop_tips96(
        drop=drop_operation,
        **backend_kwargs
      )
    except Exception as e:  # pylint: disable=broad-except
      for i in range(96):
        if isinstance(resource, TipRack):
          tip_spot = resource.get_item(i)
          if does_tip_tracking() and not tip_spot.tracker.is_disabled:
            tip_spot.tracker.rollback()
        self.head96[i].rollback()
      self._trigger_callback(
        "drop_tips96",
        liquid_handler=self,
        drop=drop_operation,
        error=e,
        **backend_kwargs,
      )
    else:
      for i in range(96):
        if isinstance(resource, TipRack):
          tip_spot = resource.get_item(i)
          if does_tip_tracking() and not tip_spot.tracker.is_disabled:
            tip_spot.tracker.commit()
        self.head96[i].commit()
      self._trigger_callback(
        "drop_tips96",
        liquid_handler=self,
        drop=drop_operation,
        error=None,
        **backend_kwargs,
      )

  def _get_96_head_origin_tip_rack(self) -> Optional[TipRack]:
    """ Get the tip rack where the tips on the 96 head were picked up. If no tips were picked up,
    return `None`. If different tip racks were found for different tips on the head, raise a
    RuntimeError. """

    tip_spot = self.head96[0].get_tip_origin()
    if tip_spot is None:
      return None
    tip_rack = tip_spot.parent
    if tip_rack is None:
      # very unlikely, but just in case
      raise RuntimeError("No tip rack found for tip")
    for i in range(tip_rack.num_items):
      other_tip_spot = self.head96[i].get_tip_origin()
      if other_tip_spot is None:
        raise RuntimeError("Not all channels have a tip origin")
      other_tip_rack = other_tip_spot.parent
      if tip_rack != other_tip_rack:
        raise RuntimeError("All tips must be from the same tip rack")
    return tip_rack

  async def return_tips96(self, allow_nonzero_volume: bool = False, **backend_kwargs):
    """ Return the tips on the 96 head to the tip rack where they were picked up.

    Examples:
      Return the tips on the 96 head to the tip rack where they were picked up:

      >>> lh.pick_up_tips96(my_tiprack)
      >>> lh.return_tips96()

    Raises:
      RuntimeError: If no tips have been picked up.
    """

    tip_rack = self._get_96_head_origin_tip_rack()
    if tip_rack is None:
      raise RuntimeError("No tips have been picked up with the 96 head")
    return await self.drop_tips96(
      tip_rack,
      allow_nonzero_volume=allow_nonzero_volume,
      **backend_kwargs)

  async def discard_tips96(self, allow_nonzero_volume: bool = True, **backend_kwargs):
    """ Permanently discard tips from the 96 head in the trash. This method only works when this
    LiquidHandler is configured with a deck that implements the `get_trash_area96` method.
    Otherwise, an `ImplementationError` will be raised.

    Examples:
      Discard the tips on the 96 head:

      >>> lh.discard_tips96()

    Args:
      allow_nonzero_volume: If `True`, the tip will be dropped even if its volume is not zero (there
        is liquid in the tip). If `False`, a RuntimeError will be raised if the tip has nonzero
        volume.
      backend_kwargs: Additional keyword arguments for the backend, optional.

    Raises:
      ImplementationError: If the deck does not implement the `get_trash_area96` method.
    """

    return await self.drop_tips96(
      self.deck.get_trash_area96(),
      allow_nonzero_volume=allow_nonzero_volume,
      **backend_kwargs)

  async def aspirate96(
    self,
    resource: Union[Plate, List[Well]],
    volume: float,
    offset: Coordinate = Coordinate.zero(),
    flow_rate: Optional[float] = None,
    blow_out_air_volume: Optional[float] = None,
    **backend_kwargs
  ):
    """ Aspirate from all wells in a plate.

    Examples:
      Aspirate an entire 96 well plate:

      >>> lh.aspirate96(plate, volume=50)

    Args:
      resource: Resource name or resource object.
      pattern: Either a list of lists of booleans where inner lists represent rows and outer lists
        represent columns, or a string representing a range of positions. Default all.
      volume: The volume to aspirate from each well.
      flow_rate: The flow rate to use when aspirating, in ul/s. If `None`, the backend default
        will be used.
      blow_out_air_volume: The volume of air to aspirate after the liquid, in ul. If `None`, the
        backend default will be used.
      backend_kwargs: Additional keyword arguments for the backend, optional.
    """

    extras = self._check_args(self.backend.aspirate96, backend_kwargs, default={"aspiration"})
    for extra in extras:
      del backend_kwargs[extra]

    tips = [channel.get_tip() for channel in self.head96.values()]

    if isinstance(resource, Plate):
      if resource.has_lid():
        raise ValueError("Aspirating from plate with lid")
      wells = resource.get_all_items()
    else:
      wells = resource

      # ensure that wells are all in the same plate
      plate = wells[0].parent
      for well in wells:
        if well.parent != plate:
          raise ValueError("All wells must be in the same plate")

    if not len(wells) == 96:
      raise ValueError(f"aspirate96 expects 96 wells, got {len(wells)}")

    # liquid(s) for each channel. If volume tracking is disabled, use None as the liquid.
    all_liquids: List[Sequence[Tuple[Optional[Liquid], float]]] = []
    for well, channel in zip(wells, self.head96.values()):
      # superfluous to have append in two places but the type checker is very angry and does not
      # understand that Optional[Liquid] (remove_liquid) is the same as None from the first case
      if well.tracker.is_disabled or not does_volume_tracking():
        liquids = [(None, volume)]
        all_liquids.append(liquids)
      else:
        liquids = well.tracker.remove_liquid(volume=volume) # type: ignore
        all_liquids.append(liquids)

      for liquid, vol in reversed(liquids):
        channel.get_tip().tracker.add_liquid(liquid=liquid, volume=vol)

    aspiration_plate = AspirationPlate(
      wells=wells,
      volume=volume,
      offset=offset,
      flow_rate=flow_rate,
      tips=tips,
      liquid_height=None,
      blow_out_air_volume=blow_out_air_volume,
      liquids=cast(List[List[Tuple[Optional[Liquid], float]]], all_liquids) # stupid
    )

    try:
      await self.backend.aspirate96(aspiration=aspiration_plate, **backend_kwargs)
    except Exception as error:  # pylint: disable=broad-except
      for channel, well in zip(self.head96.values(), wells):
        if does_volume_tracking() and not well.tracker.is_disabled:
          well.tracker.rollback()
        channel.get_tip().tracker.rollback()
      self._trigger_callback(
        "aspirate96",
        liquid_handler=self,
        aspiration=aspiration_plate,
        error=error,
        **backend_kwargs,
      )
    else:
      for channel, well in zip(self.head96.values(), wells):
        if does_volume_tracking() and not well.tracker.is_disabled:
          well.tracker.commit()
        channel.get_tip().tracker.commit()
      self._trigger_callback(
        "aspirate96",
        liquid_handler=self,
        aspiration=aspiration_plate,
        error=None,
        **backend_kwargs,
      )

  async def dispense96(
    self,
    resource: Union[Plate, List[Well]],
    volume: float,
    offset: Coordinate = Coordinate.zero(),
    flow_rate: Optional[float] = None,
    blow_out_air_volume: Optional[float] = None,
    **backend_kwargs
  ):
    """ Dispense to all wells in a plate.

    Examples:
      Dispense an entire 96 well plate:

      >>> lh.dispense96(plate, volume=50)

    Args:
      resource: Resource name or resource object.
      pattern: Either a list of lists of booleans where inner lists represent rows and outer lists
        represent columns, or a string representing a range of positions. Default all.
      volume: The volume to dispense to each well.
      flow_rate: The flow rate to use when aspirating, in ul/s. If `None`, the backend default
        will be used.
      blow_out_air_volume: The volume of air to dispense after the liquid, in ul. If `None`, the
        backend default will be used.
      backend_kwargs: Additional keyword arguments for the backend, optional.
    """

    extras = self._check_args(self.backend.dispense96, backend_kwargs, default={"dispense"})
    for extra in extras:
      del backend_kwargs[extra]

    tips = [channel.get_tip() for channel in self.head96.values()]

    if isinstance(resource, Plate):
      if resource.has_lid():
        raise ValueError("Aspirating from plate with lid")
      wells = resource.get_all_items()
    else:
      wells = resource

      # ensure that wells are all in the same plate
      plate = wells[0].parent
      for well in wells:
        if well.parent != plate:
          raise ValueError("All wells must be in the same plate")

    if not len(wells) == 96:
      raise ValueError(f"dispense96 expects 96 wells, got {len(wells)}")

    # liquid(s) for each channel. If volume tracking is disabled, use None as the liquid.
    all_liquids: List[List[Tuple[Optional[Liquid], float]]] = []
    for channel, well in zip(self.head96.values(), wells):
      liquids = None # liquids in this well
      # even if the volume tracker is disabled, a liquid (None, volume) is added to the list during
      # the aspiration command
      l = channel.get_tip().tracker.remove_liquid(volume=volume)
      liquids = list(reversed(l))
      all_liquids.append(liquids)

      for liquid, vol in liquids:
        well.tracker.add_liquid(liquid=liquid, volume=vol)

    dispense96 = DispensePlate(
      wells=wells,
      volume=volume,
      offset=offset,
      flow_rate=flow_rate,
      tips=tips,
      liquid_height=None,
      blow_out_air_volume=blow_out_air_volume,
      liquids=all_liquids,
    )

    try:
      await self.backend.dispense96(dispense=dispense96, **backend_kwargs)
    except Exception as error:  # pylint: disable=broad-except
      for channel, well in zip(self.head96.values(), wells):
        if does_volume_tracking() and not well.tracker.is_disabled:
          well.tracker.rollback()
        channel.get_tip().tracker.rollback()

      self._trigger_callback(
        "dispense96",
        liquid_handler=self,
        dispense=dispense96,
        error=error,
        **backend_kwargs,
      )
    else:
      for channel, well in zip(self.head96.values(), wells):
        if does_volume_tracking() and not well.tracker.is_disabled:
          well.tracker.commit()
        channel.get_tip().tracker.commit()

      self._trigger_callback(
        "dispense96",
        liquid_handler=self,
        dispense=dispense96,
        error=None,
        **backend_kwargs,
      )

  async def stamp(
    self,
    source: Plate, # TODO
    target: Plate,
    volume: float,
    aspiration_flow_rate: Optional[float] = None,
    dispense_flow_rate: Optional[float] = None,
  ):
    """ Stamp (aspiration and dispense) one plate onto another.

    Args:
      source: the source plate
      target: the target plate
      volume: the volume to be transported
      aspiration_flow_rate: the flow rate for the aspiration, in ul/s. If `None`, the backend
        default will be used.
      dispense_flow_rate: the flow rate for the dispense, in ul/s. If `None`, the backend default
        will be used.
    """

    assert (source.num_items_x, source.num_items_y) == (target.num_items_x, target.num_items_y), \
      "Source and target plates must be the same shape"

    await self.aspirate96(
      resource=source,
      volume=volume,
      flow_rate=aspiration_flow_rate)
    await self.dispense96(
      resource=source,
      volume=volume,
      flow_rate=dispense_flow_rate)

  async def move_resource(
    self,
    resource: Resource,
    to: Coordinate,
    intermediate_locations: Optional[List[Coordinate]] = None,
    resource_offset: Coordinate = Coordinate.zero(),
    destination_offset: Coordinate = Coordinate.zero(),
    pickup_distance_from_top: float = 0,
    get_direction: GripDirection = GripDirection.FRONT,
    put_direction: GripDirection = GripDirection.FRONT,
    **backend_kwargs
  ):
    """ Move a resource to a new location.

    Has convenience methods :meth:`move_plate` and :meth:`move_lid`.

    Examples:
      Move a plate to a new location:

      >>> lh.move_resource(plate, to=Coordinate(100, 100, 100))

    Args:
      resource: The Resource object.
      to: The absolute coordinate (meaning relative to deck) to move the resource to.
      intermediate_locations: A list of intermediate locations to move the resource through.
      resource_offset: The offset from the resource's origin, optional (rarely necessary).
      destination_offset: The offset from the location's origin, optional (rarely necessary).
      pickup_distance_from_top: The distance from the top of the resource to pick up from.
      get_direction: The direction from which to pick up the resource.
      put_direction: The direction from which to put down the resource.
    """

    extras = self._check_args(self.backend.move_resource, backend_kwargs, default={"move"})
    for extra in extras:
      del backend_kwargs[extra]

    move_operation = Move(
      resource=resource,
      destination=to,
      intermediate_locations=intermediate_locations or [],
      resource_offset=resource_offset,
      destination_offset=destination_offset,
      pickup_distance_from_top=pickup_distance_from_top,
      get_direction=get_direction,
      put_direction=put_direction,
    )

    result = await self.backend.move_resource(move=move_operation, **backend_kwargs)

    self._trigger_callback(
      "move_resource",
      liquid_handler=self,
      move=move_operation,
      error=None,
      **backend_kwargs,
    )

    return result

  async def move_lid(
    self,
    lid: Lid,
    to: Union[Plate, ResourceStack, Coordinate],
    intermediate_locations: Optional[List[Coordinate]] = None,
    resource_offset: Coordinate = Coordinate.zero(),
    destination_offset: Coordinate = Coordinate.zero(),
    get_direction: GripDirection = GripDirection.FRONT,
    put_direction: GripDirection = GripDirection.FRONT,
    pickup_distance_from_top: float = 5.7,
    **backend_kwargs
  ):
    """ Move a lid to a new location.

    A convenience method for :meth:`move_resource`.

    Examples:
      Move a lid to the :class:`~resources.ResourceStack`:

      >>> lh.move_lid(plate.lid, stacking_area)

      Move a lid to the stacking area and back, grabbing it from the left side:

      >>> lh.move_lid(plate.lid, stacking_area, get_direction=GripDirection.LEFT)
      >>> lh.move_lid(stacking_area.get_top_item(), plate, put_direction=GripDirection.LEFT)

    Args:
      lid: The lid to move. Can be either a Plate object or a Lid object.
      to: The location to move the lid to, either a plate, ResourceStack or a Coordinate.
      resource_offset: The offset from the resource's origin, optional (rarely necessary).
      destination_offset: The offset from the location's origin, optional (rarely necessary).

    Raises:
      ValueError: If the lid is not assigned to a resource.
    """

    if isinstance(to, Plate):
      to_location = to.get_absolute_location()
      to_location = Coordinate(
        x=to_location.x,
        y=to_location.y,
        z=to_location.z  + to.get_size_z() - lid.get_size_z())
    elif isinstance(to, ResourceStack):
      assert to.direction == "z", "Only ResourceStacks with direction 'z' are currently supported"
      to_location = to.get_absolute_location()
      to_location = Coordinate(
        x=to_location.x,
        y=to_location.y,
        z=to_location.z  + to.get_size_z())
    elif isinstance(to, Coordinate):
      to_location = to
    else:
      raise ValueError(f"Cannot move lid to {to}")

    await self.move_resource(
      lid,
      to=to_location,
      intermediate_locations=intermediate_locations,
      pickup_distance_from_top=pickup_distance_from_top,
      resource_offset=resource_offset,
      destination_offset=destination_offset,
      get_direction=get_direction,
      put_direction=put_direction,
      **backend_kwargs)

    lid.unassign()
    if isinstance(to, Coordinate):
      self.deck.assign_child_resource(lid, location=to_location)
    elif isinstance(to, ResourceStack): # manage its own resources
      to.assign_child_resource(lid)
    elif isinstance(to, Plate):
      to.assign_child_resource(resource=lid)
    else:
      raise ValueError("'to' must be either a Coordinate, ResourceStack or Plate")

  async def move_plate(
    self,
    plate: Plate,
    to: Union[ResourceStack, CarrierSite, Resource, Coordinate],
    intermediate_locations: Optional[List[Coordinate]] = None,
    resource_offset: Coordinate = Coordinate.zero(),
    destination_offset: Coordinate = Coordinate.zero(),
    put_direction: GripDirection = GripDirection.FRONT,
    get_direction: GripDirection = GripDirection.FRONT,
    pickup_distance_from_top: float = 13.2,
    **backend_kwargs
  ):
    """ Move a plate to a new location.

    A convenience method for :meth:`move_resource`.

    Examples:
      Move a plate to into a carrier spot:

      >>> lh.move_plate(plate, plt_car[1])

      Move a plate to an absolute location:

      >>> lh.move_plate(plate_01, Coordinate(100, 100, 100))

      Move a lid to another carrier spot, grabbing it from the left side:

      >>> lh.move_plate(plate, plt_car[1], get_direction=GripDirection.LEFT)
      >>> lh.move_plate(plate, plt_car[0], put_direction=GripDirection.LEFT)

      Move a resource while visiting a few intermediate locations along the way:

      >>> lh.move_plate(plate, plt_car[1], intermediate_locations=[
      ...   Coordinate(100, 100, 100),
      ...   Coordinate(200, 200, 200),
      ... ])

    Args:
      plate: The plate to move. Can be either a Plate object or a CarrierSite object.
      to: The location to move the plate to, either a plate, CarrierSite or a Coordinate.
      resource_offset: The offset from the resource's origin, optional (rarely necessary).
      destination_offset: The offset from the location's origin, optional (rarely necessary).
    """

    if isinstance(to, ResourceStack):
      assert to.direction == "z", "Only ResourceStacks with direction 'z' are currently supported"
      to_location = to.get_absolute_location()
      to_location = Coordinate(
        x=to_location.x,
        y=to_location.y,
        z=to_location.z  + to.get_size_z())
    elif isinstance(to, Coordinate):
      to_location = to
    elif isinstance(to, MFXModule):
      to_location = to.get_absolute_location() + to.child_resource_location
    else:
      to_location = to.get_absolute_location()

    await self.move_resource(
      plate,
      to=to_location,
      intermediate_locations=intermediate_locations,
      pickup_distance_from_top=pickup_distance_from_top,
      resource_offset=resource_offset,
      destination_offset=destination_offset,
      get_direction=get_direction,
      put_direction=put_direction,
      **backend_kwargs)

    plate.unassign()
    if isinstance(to, Coordinate):
      to_location -= self.deck.location # passed as an absolute location, but stored as relative
      self.deck.assign_child_resource(plate, location=to_location)
    elif isinstance(to, CarrierSite): # .zero() resources
      to.assign_child_resource(plate, location=Coordinate.zero())
    elif isinstance(to, (ResourceStack, PlateReader)): # manage its own resources
      to.assign_child_resource(plate)
    elif isinstance(to, MFXModule):
      to.assign_child_resource(plate, location=to.child_resource_location)
    else:
      to.assign_child_resource(plate, location=to_location)

  def serialize(self) -> dict:
    """ Serialize the liquid handler to a dictionary.

    Returns:
      A dictionary representation of the liquid handler.
    """

    return {
      # "children": self.deck.serialize(),
      **super().serialize(),
      "backend": self.backend.serialize()
    }

  def register_callback(self, method_name: str, callback: OperationCallback):
    """Registers a callback for a specific method."""
    if method_name in self._callbacks:
      error_message = f"Callback already registered for: {method_name}"
      raise RuntimeError(error_message)
    if method_name not in self.ALLOWED_CALLBACKS:
      error_message = f"Callback not allowed: {method_name}"
      raise RuntimeError(error_message)
    self._callbacks[method_name] = callback

  def _trigger_callback(self, method_name: str, *args, error: Optional[Exception] = None, **kwargs):
    """Triggers the callback associated with a method, if any.

    NB: If an error exists it will be passed to the callback instead of being raised.
    """
    if callback := self._callbacks.get(method_name):
      callback(self, *args, error=error, **kwargs)
    elif error is not None:
      raise error

  @property
  def callbacks(self):
    return self._callbacks

  @classmethod
  def deserialize(cls, data: dict) -> LiquidHandler:
    """ Deserialize a liquid handler from a dictionary.

    Args:
      data: A dictionary representation of the liquid handler.
    """

    backend_data = data.pop("backend")
    backend = LiquidHandlerBackend.deserialize(backend_data)
    deck_data = data["children"][0]
    deck = Deck.deserialize(data=deck_data)
    return LiquidHandler(deck=deck, backend=backend)

  @classmethod
  def load(cls, path: str) -> LiquidHandler:
    """ Load a liquid handler from a file.

    Args:
      path: The path to the file to load from.
    """

    with open(path, "r", encoding="utf-8") as f:
      return cls.deserialize(json.load(f))

  # -- Resource methods --

  def assign_child_resource(
    self,
    resource: Resource,
    location: Coordinate,
    reassign: bool = True,
  ):
    """ Not implement on LiquidHandler, since the deck is managed by the :attr:`deck` attribute. """
    raise NotImplementedError("Cannot assign child resource to liquid handler. Use "
                              "lh.deck.assign_child_resource() instead.")


class OperationCallback(Protocol):
  def __call__(self, handler: "LiquidHandler", *args: Any, **kwargs: Any) -> None:
    ...  # pragma: no cover<|MERGE_RESOLUTION|>--- conflicted
+++ resolved
@@ -608,14 +608,9 @@
     flow_rates: Optional[Union[float, List[Optional[float]]]] = None,
     offsets: Union[Optional[Coordinate], Sequence[Optional[Coordinate]]] = None,
     liquid_height: Union[Optional[float], List[Optional[float]]] = None,
-<<<<<<< HEAD
-    **backend_kwargs: Any
-  ) -> None:
-=======
     blow_out_air_volume: Union[Optional[float], List[Optional[float]]] = None,
     **backend_kwargs
   ):
->>>>>>> 752f088e
     """ Aspirate liquid from the specified wells.
 
     Examples:

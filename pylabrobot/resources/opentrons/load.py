--- conflicted
+++ resolved
@@ -28,9 +28,8 @@
 
 
 def ot_definition_to_resource(
-<<<<<<< HEAD
     data: "LabwareDefinition", name: str
-) -> Union[Plate, TipRack]:
+) -> Union[Plate, TipRack, TubeRack]:
     """Convert an Opentrons definition file to a PyLabRobot resource file."""
 
     if not USE_OT:
@@ -45,9 +44,9 @@
     size_y = data["dimensions"]["yDimension"]
     size_z = data["dimensions"]["zDimension"]
 
-    if display_category in ["wellPlate", "reservoir", "tipRack"]:
+    if display_category in ["wellPlate", "reservoir", "tipRack", "tubeRack"]:
         items = data["ordering"]
-        wells: List[List[Union[TipSpot, Well, Trough]]] = (
+        wells: List[List[Union[TipSpot, Well, Trough, Tube]]] = (
             []
         )  # TODO: can we use TypeGuard?
 
@@ -104,7 +103,7 @@
                     offset = Coordinate(-well_size_x / 2, -well_size_y / 2, 0)
                     container.location = location + offset
                     wells[i].append(container)
-                else:
+                elif display_category == "tipRack":
                     # closure
                     def make_make_tip(well_data) -> TipCreator:
                         def make_tip() -> Tip:
@@ -128,6 +127,16 @@
                     )
                     tip_spot.location = location
                     wells[i].append(tip_spot)
+                elif display_category == "tubeRack":
+                    tube = Tube(
+                        name=item,
+                        size_x=well_size_x,
+                        size_y=well_size_y,
+                        size_z=well_size_z,
+                        max_volume=well_data["totalLiquidVolume"]
+                    )
+                    tube.location = location
+                    wells[i].append(tube)
 
         if display_category == "wellPlate":
             return Plate(
@@ -156,132 +165,20 @@
                 items=cast(List[List[TipSpot]], wells),
                 model=data["metadata"]["displayName"],
             )
+        elif display_category == "tubeRack":
+            return TubeRack(
+                name=name,
+                size_x=size_x,
+                size_y=size_y,
+                size_z=size_z,
+                items=cast(List[List[Tube]], wells),
+                model=data["metadata"]["displayName"]
+            )
     raise UnknownResourceType(f"Unknown resource type '{display_category}'.")
 
 
-def load_opentrons_resource(fn: str, name: str) -> Union[Plate, TipRack]:
+def load_opentrons_resource(fn: str, name: str) -> Union[Plate, TipRack, TubeRack]:
     """Load an Opentrons resource from a file.
-=======
-  data: "LabwareDefinition",
-  name: str) -> Union[Plate, TipRack, TubeRack]:
-  """ Convert an Opentrons definition file to a PyLabRobot resource file. """
-
-  if not USE_OT:
-    raise ImportError("opentrons_shared_data is not installed. "
-                      "run `pip install opentrons_shared_data`")
-
-  display_category = data["metadata"]["displayCategory"]
-
-  size_x = data["dimensions"]["xDimension"]
-  size_y = data["dimensions"]["yDimension"]
-  size_z = data["dimensions"]["zDimension"]
-
-  if display_category in ["wellPlate", "tipRack", "tubeRack"]:
-    items = data["ordering"]
-    wells: List[List[Union[TipSpot, Well, Tube]]] = [] # TODO: can we use TypeGuard?
-
-    def volume_from_name(name: str) -> float:
-      # like "Opentrons 96 Filter Tip Rack 200 µL"
-      items = name.split(" ")
-      volume, unit = items[-2], items[-1]
-      if unit == "mL":
-        volume *= 1000
-      return float(volume)
-
-    for i, column in enumerate(items):
-      wells.append([])
-      for item in column:
-        well_data = data["wells"][item]
-
-        if well_data["shape"] == "circular":
-          diameter = well_data["diameter"]
-          # pythagoras. rounding: good enough?
-          well_size_x = well_size_y = round(diameter/math.sqrt(2), 3)
-        elif "xDimension" in well_data and "yDimension" in well_data:
-          well_size_x = well_data["xDimension"]
-          well_size_y = well_data["yDimension"]
-        else:
-          raise ValueError("Unknown well shape.")
-
-        well_size_z = well_data["depth"]
-
-        location=Coordinate(x=well_data["x"], y=well_data["y"], z=well_data["z"])
-        if display_category == "wellPlate":
-          well = Well(
-            name=item,
-            size_x=well_size_x,
-            size_y=well_size_y,
-            size_z=well_size_z,
-            max_volume=well_data["totalLiquidVolume"]
-          )
-          well.location = location
-          wells[i].append(well)
-        elif display_category == "tipRack":
-          # closure
-          def make_make_tip(well_data) -> TipCreator:
-            def make_tip() -> Tip:
-              total_tip_length = well_data["depth"]
-              return Tip(
-                total_tip_length=total_tip_length,
-                has_filter="Filter" in data["metadata"]["displayName"],
-                maximal_volume=volume_from_name(data["metadata"]["displayName"]),
-                fitting_depth=data["parameters"]["tipOverlap"]
-              )
-            return make_tip
-
-          tip_spot = TipSpot(
-            name=item,
-            size_x=well_size_x,
-            size_y=well_size_y,
-            make_tip=make_make_tip(well_data)
-          )
-          tip_spot.location = location
-          wells[i].append(tip_spot)
-        elif display_category == "tubeRack":
-          tube = Tube(
-            name=item,
-            size_x=well_size_x,
-            size_y=well_size_y,
-            size_z=well_size_z,
-            max_volume=well_data["totalLiquidVolume"]
-          )
-          tube.location = location
-          wells[i].append(tube)
-
-    if display_category == "wellPlate":
-      return Plate(
-        name=name,
-        size_x=size_x,
-        size_y=size_y,
-        size_z=size_z,
-        items=cast(List[List[Well]], wells),
-        model=data["metadata"]["displayName"]
-      )
-    if display_category == "tipRack":
-      return TipRack(
-        name=name,
-        size_x=size_x,
-        size_y=size_y,
-        size_z=size_z,
-        items=cast(List[List[TipSpot]], wells),
-        model=data["metadata"]["displayName"]
-      )
-    if display_category == "tubeRack":
-      return TubeRack(
-        name=name,
-        size_x=size_x,
-        size_y=size_y,
-        size_z=size_z,
-        items=cast(List[List[Tube]], wells),
-        model=data["metadata"]["displayName"]
-      )
-
-  raise UnknownResourceType(f"Unknown resource type '{display_category}'.")
-
-
-def load_opentrons_resource(fn: str, name: str) -> Union[Plate, TipRack, TubeRack]:
-  """ Load an Opentrons resource from a file.
->>>>>>> 752f088e
 
     Args:
       fn: path to the file.
@@ -310,17 +207,9 @@
 
 
 def load_shared_opentrons_resource(
-<<<<<<< HEAD
     definition: str, name: str, version: int = 1
-) -> Union[Plate, TipRack]:
+) -> Union[Plate, TipRack, TubeRack]:
     """Load an Opentrons resource from the shared Opentrons resource library.
-=======
-  definition: str,
-  name: str,
-  version: int = 1
-) -> Union[Plate, TipRack, TubeRack]:
-  """ Load an Opentrons resource from the shared Opentrons resource library.
->>>>>>> 752f088e
 
     See https://github.com/Opentrons/opentrons/tree/edge/shared-data.
 
